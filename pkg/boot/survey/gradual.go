package survey

import (
	"context"
	"time"

	"github.com/jpillora/backoff"
	"github.com/libp2p/go-libp2p-core/discovery"
	"github.com/libp2p/go-libp2p-core/peer"
)

// GradualSurveyor queries a progressively larger subset of the
// cluster keyspace.  It is recommended for bootstrapping large
// clusters where multicast storms may degrade the service.
//
// See specs/survey.md for details.
type GradualSurveyor struct {
	// Factor controls how long the GradualSurveyor will wait for
	// peers at each distance. The raw wait time is calculated by
	// evaluating 'distance * factor', before applying min, max &
	// jitter.  Defaults to 1.5.
	Factor float64

	// Min and Max wait durations.  Defaults to 5s and 90s.
	Min, Max time.Duration

	// If true, use the absolute wait durations calculated via min,
	// max and factor.  By default, the final wait time is sampled
	// uniformly from the interval (w/2, w), where 'w' is the wait
	// duration.
	DisableJitter bool
	*Surveyor
}

<<<<<<< HEAD
func (g GradualSurveyor) FindPeers(ctx context.Context, ns string, opt ...discovery.Option) (<-chan peer.AddrInfo, error) {
=======
func (g *GradualSurveyor) FindPeers(ctx context.Context, ns string, opt ...discovery.Option) (<-chan peer.AddrInfo, error) {
>>>>>>> 406c65ce

	ctxSurv, cancel := context.WithCancel(ctx)

	found, err := g.Surveyor.FindPeers(ctxSurv, ns, append(opt, WithDistance(uint8(0)))...)
	if err != nil {
		cancel()
		return nil, err
	}

	out := make(chan peer.AddrInfo, 1)
	go func() {
		defer close(out)
		defer cancel()

		b := g.backoff()

		for {
			select {
			case <-time.After(b.Duration()):
				cancel()
				ctxSurv, cancel = context.WithCancel(ctx)

				found, err = g.Surveyor.FindPeers(ctxSurv, ns, append(opt, WithDistance(uint8(b.Attempt())))...)
				if err != nil {
					g.log.WithError(err).Debug("retry failed")
				}

			case info := <-found:
				select {
				case out <- info:
				default:
				}

			case <-ctx.Done():
				return
			}
		}
	}()

	return out, nil
}

<<<<<<< HEAD
func (g GradualSurveyor) backoff() backoff.Backoff {
	var b = backoff.Backoff{
		Factor: g.Factor,
		Min:    g.Max,
		Max:    g.Max,
		Jitter: !g.DisableJitter,
=======
func (g *GradualSurveyor) factor() float64 {
	if g.Factor == 0 {
		return 1.5
>>>>>>> 406c65ce
	}

<<<<<<< HEAD
	if b.Factor == 0 {
		b.Factor = 1.5
=======
func (g *GradualSurveyor) min() time.Duration {
	if g.Min == 0 {
		return time.Second * 5
>>>>>>> 406c65ce
	}

<<<<<<< HEAD
	if b.Min == 0 {
		b.Min = time.Second * 5
=======
func (g *GradualSurveyor) max() time.Duration {
	if g.Max == 0 {
		return time.Second * 90
>>>>>>> 406c65ce
	}

	if b.Max == 0 {
		b.Max = time.Second * 90
	}

	return b
}<|MERGE_RESOLUTION|>--- conflicted
+++ resolved
@@ -32,12 +32,7 @@
 	*Surveyor
 }
 
-<<<<<<< HEAD
 func (g GradualSurveyor) FindPeers(ctx context.Context, ns string, opt ...discovery.Option) (<-chan peer.AddrInfo, error) {
-=======
-func (g *GradualSurveyor) FindPeers(ctx context.Context, ns string, opt ...discovery.Option) (<-chan peer.AddrInfo, error) {
->>>>>>> 406c65ce
-
 	ctxSurv, cancel := context.WithCancel(ctx)
 
 	found, err := g.Surveyor.FindPeers(ctxSurv, ns, append(opt, WithDistance(uint8(0)))...)
@@ -79,38 +74,20 @@
 	return out, nil
 }
 
-<<<<<<< HEAD
 func (g GradualSurveyor) backoff() backoff.Backoff {
 	var b = backoff.Backoff{
 		Factor: g.Factor,
 		Min:    g.Max,
 		Max:    g.Max,
 		Jitter: !g.DisableJitter,
-=======
-func (g *GradualSurveyor) factor() float64 {
-	if g.Factor == 0 {
-		return 1.5
->>>>>>> 406c65ce
 	}
 
-<<<<<<< HEAD
 	if b.Factor == 0 {
 		b.Factor = 1.5
-=======
-func (g *GradualSurveyor) min() time.Duration {
-	if g.Min == 0 {
-		return time.Second * 5
->>>>>>> 406c65ce
 	}
 
-<<<<<<< HEAD
 	if b.Min == 0 {
 		b.Min = time.Second * 5
-=======
-func (g *GradualSurveyor) max() time.Duration {
-	if g.Max == 0 {
-		return time.Second * 90
->>>>>>> 406c65ce
 	}
 
 	if b.Max == 0 {
