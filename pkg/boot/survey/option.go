--- conflicted
+++ resolved
@@ -32,11 +32,7 @@
 	}
 
 	return func(s *Surveyor) {
-<<<<<<< HEAD
-		s.cache = socket.NewRecordCache(size)
-=======
 		s.cache, _ = socket.NewCache(size)
->>>>>>> e6a06289
 	}
 }
 
